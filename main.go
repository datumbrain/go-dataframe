package dataframe

import (
	"bytes"
	"encoding/csv"
	"errors"
	"fmt"
	"io"
	"log"
	"math"
	"os"
	"sort"
	"strconv"
	"strings"
	"time"
)

type Record struct {
	Data []string
}

type DataFrame struct {
	FrameRecords []Record
	Headers      map[string]int
}

type StreamingRecord struct {
	Data    []string
	Headers map[string]int
}

// Return the value of the specified field.
func (x StreamingRecord) Val(fieldName string) string {
	if _, ok := x.Headers[fieldName]; !ok {
		panic(fmt.Errorf("The provided field %s is not a valid field in the dataframe.", fieldName))
	}
	return x.Data[x.Headers[fieldName]]
}

// Converts the value from a string to float64
func (x StreamingRecord) ConvertToFloat(fieldName string) float64 {
	value, err := strconv.ParseFloat(x.Val(fieldName), 64)
	if err != nil {
		log.Fatalf("Could Not Convert to float64: %v", err)
	}
	return value
}

// Converts the value from a string to int64
func (x StreamingRecord) ConvertToInt(fieldName string) int64 {
	value, err := strconv.ParseInt(x.Val(fieldName), 0, 64)
	if err != nil {
		log.Fatalf("Could Not Convert to int64: %v", err)
	}
	return value
}

// Generate a new empty DataFrame.
func CreateNewDataFrame(headers []string) DataFrame {
	myRecords := []Record{}
	theHeaders := make(map[string]int)

	// Add headers to map in correct order
	for i := 0; i < len(headers); i++ {
		theHeaders[headers[i]] = i
	}

	newFrame := DataFrame{FrameRecords: myRecords, Headers: theHeaders}

	return newFrame
}

// Generate a new DataFrame sourced from a csv file.
func CreateDataFrame(path, fileName string) DataFrame {
	// Check user entries
	if path[len(path)-1:] != "/" {
		path = path + "/"
	}
	if strings.Contains(fileName, ".csv") != true {
		fileName = fileName + ".csv"
	}

	// Open the CSV file
	recordFile, err := os.Open(path + fileName)
	if err != nil {
		log.Fatalf("Error opening the file. Please ensure the path and filename are correct. Message: %v", err)
	}

	// Setup the reader
	reader := csv.NewReader(recordFile)

	return CreateDataFrameFromCsvReader(reader)
}

// Generate a new DataFrame sourced from an array of bytes containing csv data.
func CreateDataFrameFromBytes(b []byte) DataFrame {
	// Setup the reader
	reader := csv.NewReader(bytes.NewReader(b))

	return CreateDataFrameFromCsvReader(reader)

}

// Generate a new DataFrame sourced from a csv reader.
func CreateDataFrameFromCsvReader(reader *csv.Reader) DataFrame {
	// Read the records
	header, err := reader.Read()
	if err != nil {
		log.Fatalf("Error reading the records: %v", err)
	}

	// Remove Byte Order Marker for UTF-8 files
	for i, each := range header {
		byteSlice := []byte(each)
		if byteSlice[0] == 239 && byteSlice[1] == 187 && byteSlice[2] == 191 {
			header[i] = each[3:]
		}
	}

	headers := make(map[string]int)
	for i, columnName := range header {
		headers[columnName] = i
	}

	// Empty slice to store Records
	s := []Record{}

	// Loop over the records and create Record objects to be stored
	for i := 0; ; i++ {
		record, err := reader.Read()
		if err == io.EOF {
			break
		} else if err != nil {
			log.Fatalf("Error in record loop: %v", err)
		}
		// Create new Record
		x := Record{Data: []string{}}

		// Loop over records and add to Data field of Record struct
		for _, r := range record {
			x.Data = append(x.Data, r)
		}
		s = append(s, x)
	}
	newFrame := DataFrame{FrameRecords: s, Headers: headers}
	return newFrame
}

// Stream rows of data from a csv file to be processed. Streaming data is preferred when dealing with large files
// and memory usage needs to be considered. Results are streamed via a channel with a StreamingRecord type.
func Stream(path, fileName string, c chan StreamingRecord) {
	defer close(c)

	// Check user entries
	if path[len(path)-1:] != "/" {
		path = path + "/"
	}
	if strings.Contains(fileName, ".csv") != true {
		fileName = fileName + ".csv"
	}

	// Open the CSV file
	recordFile, err := os.Open(path + fileName)
	if err != nil {
		log.Fatalf("Error opening the file. Please ensure the path and filename are correct. Message: %v", err)
	}

	// Setup the reader
	reader := csv.NewReader(recordFile)

	// Read the records
	header, err := reader.Read()
	if err != nil {
		log.Fatalf("Error reading the records: %v", err)
	}

	// Remove Byte Order Marker for UTF-8 files
	for i, each := range header {
		byteSlice := []byte(each)
		if byteSlice[0] == 239 && byteSlice[1] == 187 && byteSlice[2] == 191 {
			header[i] = each[3:]
		}
	}

	headers := make(map[string]int)
	for i, columnName := range header {
		headers[columnName] = i
	}

	// Loop over the records and create Record objects to be stored
	for i := 0; ; i++ {
		record, err := reader.Read()
		if err == io.EOF {
			break
		} else if err != nil {
			log.Fatalf("Error in record loop: %v", err)
		}
		// Create new Record
		x := StreamingRecord{Headers: headers}

		// Loop over records and add to Data field of Record struct
		for _, r := range record {
			x.Data = append(x.Data, r)
		}
		c <- x
	}
	return
}

func worker(jobs <-chan string, results chan<- DataFrame, resultsNames chan<- string, filePath string) {
	for n := range jobs {
		df := CreateDataFrame(filePath, n)
		results <- df
		resultsNames <- n
	}
}

// Concurrently loads multiple csv files into DataFrames within the same directory.
// Returns a slice with the DataFrames in the same order as provided in the files parameter.
func LoadFrames(filePath string, files []string) ([]DataFrame, error) {
	numJobs := len(files)

	if numJobs <= 1 {
		return nil, errors.New("LoadFrames requires at least two files")
	}

	jobs := make(chan string, numJobs)
	results := make(chan DataFrame, numJobs)
	resultsNames := make(chan string, numJobs)

	// Generate workers
	for i := 0; i < 4; i++ {
		go worker(jobs, results, resultsNames, filePath)
	}

	// Load up the jobs channel
	for i := 0; i < numJobs; i++ {
		jobs <- files[i]
	}
	close(jobs) // Close jobs channel once loaded

	// Map to store results
	jobResults := make(map[string]DataFrame)

	// Collect results and store in map
	for i := 1; i <= numJobs; i++ {
		jobResults[<-resultsNames] = <-results
	}

	var orderedResults []DataFrame
	for _, f := range files {
		val, ok := jobResults[f]
		if !ok {
			return []DataFrame{}, errors.New("An error occurred while looking up returned DataFrame in the LoadFrames function.")
		}
		orderedResults = append(orderedResults, val)
	}
	return orderedResults, nil
}

<<<<<<< HEAD
// Sort the dataframe by column name
func SortDataframe(columnName string, df *DataFrame) {
	if df == nil {
		return
	}

	sort.Slice(df.FrameRecords, func(i, j int) bool {
		return df.FrameRecords[i].Val(columnName, df.Headers) <
			df.FrameRecords[j].Val(columnName, df.Headers)
	})
=======
// Stack multiple DataFrames with matching headers.
func Merge(dfs ...DataFrame) (DataFrame, error) {
	if len(dfs) == 0 {
		return DataFrame{}, nil
	}

	var err error
	mdf := CreateNewDataFrame(dfs[0].Columns())
	for _, df := range dfs {
		mdf, err = mdf.ConcatFrames(&df)
		if err != nil {
			return DataFrame{}, err
		}
	}
	return mdf, nil
>>>>>>> d92b57b0
}

// User specifies columns they want to keep from a preexisting DataFrame
func (frame DataFrame) KeepColumns(columns []string) DataFrame {
	df := CreateNewDataFrame(columns)

	for _, row := range frame.FrameRecords {
		var newData []string
		for _, column := range columns {
			newData = append(newData, row.Val(column, frame.Headers))
		}
		df = df.AddRecord(newData)
	}

	return df
}

// User specifies columns they want to remove from a preexisting DataFrame
func (frame DataFrame) RemoveColumns(columns ...string) DataFrame {
	approvedColumns := []string{}

	for _, col := range frame.Columns() {
		if !contains(columns, col) {
			approvedColumns = append(approvedColumns, col)
		}
	}

	return frame.KeepColumns(approvedColumns)
}

// Rename a specified column in the DataFrame
func (frame *DataFrame) Rename(originalColumnName, newColumnName string) error {
	columns := []string{}
	var columnLocation int

	for k, v := range frame.Headers {
		columns = append(columns, k)
		if k == originalColumnName {
			columnLocation = v
		}
	}

	// Check original column name is found in DataFrame
	if contains(columns, originalColumnName) == false {
		return errors.New("The original column name provided was not found in the DataFrame")
	}

	// Check new column name does not already exist
	if contains(columns, newColumnName) == true {
		return errors.New("The provided new column name already exists in the DataFrame and is not allowed")
	}

	// Remove original column name
	delete(frame.Headers, originalColumnName)

	// Add new column name
	frame.Headers[newColumnName] = columnLocation

	return nil
}

// Add a new record to the DataFrame
func (frame DataFrame) AddRecord(newData []string) DataFrame {
	x := Record{Data: []string{}}

	for _, each := range newData {
		x.Data = append(x.Data, each)
	}

	frame.FrameRecords = append(frame.FrameRecords, x)

	return frame
}

// Provides a slice of columns in order
func (frame DataFrame) Columns() []string {
	var columns []string

	for i := 0; i < len(frame.Headers); i++ {
		for k, v := range frame.Headers {
			if v == i {
				columns = append(columns, k)
			}
		}
	}
	return columns
}

// Generates a decoupled copy of an existing DataFrame.
// Changes made to either the original or new copied frame
// will not be reflected in the other.
func (frame DataFrame) Copy() DataFrame {
	headers := []string{}

	for i := 0; i < len(frame.Headers); i++ {
		for k, v := range frame.Headers {
			if v == i {
				headers = append(headers, k)
			}
		}
	}
	df := CreateNewDataFrame(headers)

	for i := 0; i < len(frame.FrameRecords); i++ {
		df = df.AddRecord(frame.FrameRecords[i].Data)
	}
	return df
}

// Generates a new filtered DataFrame.
// New DataFrame will be kept in same order as original.
func (frame DataFrame) Filtered(fieldName string, value ...string) DataFrame {
	headers := []string{}

	for i := 0; i < len(frame.Headers); i++ {
		for k, v := range frame.Headers {
			if v == i {
				headers = append(headers, k)
			}
		}
	}
	newFrame := CreateNewDataFrame(headers)

	for i := 0; i < len(frame.FrameRecords); i++ {
		if contains(value, frame.FrameRecords[i].Data[frame.Headers[fieldName]]) == true {
			newFrame = newFrame.AddRecord(frame.FrameRecords[i].Data)
		}
	}

	return newFrame
}

// Generated a new filtered DataFrame that in which a numerical column is either greater than or equal to
// a provided numerical value.
func (frame DataFrame) GreaterThanOrEqualTo(fieldName string, value float64) (DataFrame, error) {
	headers := []string{}

	for i := 0; i < len(frame.Headers); i++ {
		for k, v := range frame.Headers {
			if v == i {
				headers = append(headers, k)
			}
		}
	}
	newFrame := CreateNewDataFrame(headers)

	for i, row := range frame.FrameRecords {
		valString := row.Val(fieldName, frame.Headers)

		val, err := strconv.ParseFloat(valString, 64)
		if err != nil {
			return CreateNewDataFrame([]string{}), err
		}

		if val >= value {
			newFrame = newFrame.AddRecord(frame.FrameRecords[i].Data)
		}
	}
	return newFrame, nil
}

// Generated a new filtered DataFrame that in which a numerical column is either less than or equal to
// a provided numerical value.
func (frame DataFrame) LessThanOrEqualTo(fieldName string, value float64) (DataFrame, error) {
	headers := []string{}

	for i := 0; i < len(frame.Headers); i++ {
		for k, v := range frame.Headers {
			if v == i {
				headers = append(headers, k)
			}
		}
	}
	newFrame := CreateNewDataFrame(headers)

	for i, row := range frame.FrameRecords {
		valString := row.Val(fieldName, frame.Headers)

		val, err := strconv.ParseFloat(valString, 64)
		if err != nil {
			return CreateNewDataFrame([]string{}), err
		}

		if val <= value {
			newFrame = newFrame.AddRecord(frame.FrameRecords[i].Data)
		}
	}
	return newFrame, nil
}

// Generates a new DataFrame that excludes specified instances.
// New DataFrame will be kept in same order as original.
func (frame DataFrame) Exclude(fieldName string, value ...string) DataFrame {
	headers := []string{}

	for i := 0; i < len(frame.Headers); i++ {
		for k, v := range frame.Headers {
			if v == i {
				headers = append(headers, k)
			}
		}
	}
	newFrame := CreateNewDataFrame(headers)

	for i := 0; i < len(frame.FrameRecords); i++ {
		if contains(value, frame.FrameRecords[i].Data[frame.Headers[fieldName]]) == false {
			newFrame = newFrame.AddRecord(frame.FrameRecords[i].Data)
		}
	}

	return newFrame
}

// Generates a new filtered DataFrame with all records occuring after a specified date provided by the user.
// User must provide the date field as well as the desired date.
// Instances where record dates occur on the same date provided by the user will not be included.
// Records must occur after the specified date.
func (frame DataFrame) FilteredAfter(fieldName, desiredDate string) DataFrame {
	headers := []string{}

	for i := 0; i < len(frame.Headers); i++ {
		for k, v := range frame.Headers {
			if v == i {
				headers = append(headers, k)
			}
		}
	}
	newFrame := CreateNewDataFrame(headers)

	for i := 0; i < len(frame.FrameRecords); i++ {
		recordDate := dateConverter(frame.FrameRecords[i].Data[frame.Headers[fieldName]])
		isAfter := recordDate.After(dateConverter(desiredDate))

		if isAfter {
			newFrame = newFrame.AddRecord(frame.FrameRecords[i].Data)
		}
	}
	return newFrame
}

// Generates a new filtered DataFrame with all records occuring before a specified date provided by the user.
// User must provide the date field as well as the desired date.
// Instances where record dates occur on the same date provided by the user will not be included. Records must occur
// before the specified date.
func (frame DataFrame) FilteredBefore(fieldName, desiredDate string) DataFrame {
	headers := []string{}

	for i := 0; i < len(frame.Headers); i++ {
		for k, v := range frame.Headers {
			if v == i {
				headers = append(headers, k)
			}
		}
	}
	newFrame := CreateNewDataFrame(headers)

	for i := 0; i < len(frame.FrameRecords); i++ {
		recordDate := dateConverter(frame.FrameRecords[i].Data[frame.Headers[fieldName]])
		isBefore := recordDate.Before(dateConverter(desiredDate))

		if isBefore {
			newFrame = newFrame.AddRecord(frame.FrameRecords[i].Data)
		}
	}

	return newFrame
}

// Generates a new filtered DataFrame with all records occuring between a specified date range provided by the user.
// User must provide the date field as well as the desired date.
// Instances where record dates occur on the same date provided by the user will not be included. Records must occur
// between the specified start and end dates.
func (frame DataFrame) FilteredBetween(fieldName, startDate, endDate string) DataFrame {
	headers := []string{}

	for i := 0; i < len(frame.Headers); i++ {
		for k, v := range frame.Headers {
			if v == i {
				headers = append(headers, k)
			}
		}
	}
	newFrame := CreateNewDataFrame(headers)

	for i := 0; i < len(frame.FrameRecords); i++ {
		recordDate := dateConverter(frame.FrameRecords[i].Data[frame.Headers[fieldName]])
		isAfter := recordDate.After(dateConverter(startDate))
		isBefore := recordDate.Before(dateConverter(endDate))

		if isAfter && isBefore {
			newFrame = newFrame.AddRecord(frame.FrameRecords[i].Data)
		}
	}

	return newFrame
}

// Creates a new field and assigns and empty string.
func (frame *DataFrame) NewField(fieldName string) {
	for i, _ := range frame.FrameRecords {
		frame.FrameRecords[i].Data = append(frame.FrameRecords[i].Data, "")
	}
	frame.Headers[fieldName] = len(frame.Headers)
}

func contains(s []string, str string) bool {
	for _, v := range s {
		if v == str {
			return true
		}
	}
	return false
}

// Return a slice of all unique values found in a specified field.
func (frame *DataFrame) Unique(fieldName string) []string {
	var results []string

	for _, row := range frame.FrameRecords {
		if contains(results, row.Val(fieldName, frame.Headers)) != true {
			results = append(results, row.Val(fieldName, frame.Headers))
		}
	}
	return results
}

// Stack two DataFrames with matching headers.
func (frame DataFrame) ConcatFrames(dfNew *DataFrame) (DataFrame, error) {
	// Check number of columns in each frame match.
	if len(frame.Headers) != len(dfNew.Headers) {
		return frame, errors.New("Cannot ConcatFrames as columns do not match.")
	}

	// Check columns in both frames are in the same order.
	originalFrame := []string{}
	for i := 0; i <= len(frame.Headers); i++ {
		for k, v := range frame.Headers {
			if v == i {
				originalFrame = append(originalFrame, k)
			}
		}
	}

	newFrame := []string{}
	for i := 0; i <= len(dfNew.Headers); i++ {
		for k, v := range dfNew.Headers {
			if v == i {
				newFrame = append(newFrame, k)
			}
		}
	}

	for i, each := range originalFrame {
		if each != newFrame[i] {
			return frame, errors.New("Cannot ConcatFrames as columns are not in the same order.")
		}
	}

	// Iterate over new dataframe in order
	for i := 0; i < len(dfNew.FrameRecords); i++ {
		frame.FrameRecords = append(frame.FrameRecords, dfNew.FrameRecords[i])
	}
	return frame, nil
}

// Import all columns from right frame into left frame if no columns
// are provided by the user. Process must be done so in order.
func (frame DataFrame) Merge(dfRight *DataFrame, primaryKey string, columns ...string) {
	if len(columns) == 0 {
		for i := 0; i < len(dfRight.Headers); i++ {
			for k, v := range dfRight.Headers {
				if v == i {
					columns = append(columns, k)
				}
			}
		}
	} else {
		// Ensure columns user provided are all found in right frame.
		for _, col := range columns {
			colStatus := false
			for k, _ := range dfRight.Headers {
				if col == k {
					colStatus = true
				}
			}
			// Ensure there are no duplicated columns other than the primary key.
			if colStatus != true {
				panic("Merge Error: User provided column not found in right dataframe.")
			}
		}
	}

	// Check that no columns are duplicated between the two frames (other than primaryKey).
	for _, col := range columns {
		for k, _ := range frame.Headers {
			if col == k && col != primaryKey {
				panic("The following column is duplicated in both frames and is not the specified primary key which is not allowed: " + col)
			}
		}
	}

	// Load map indicating the location of each lookup value in right frame.
	lookup := make(map[string]int)
	for i, row := range dfRight.FrameRecords {
		lookup[row.Val(primaryKey, dfRight.Headers)] = i
	}

	// Create new columns in left frame.
	for _, col := range columns {
		if col != primaryKey {
			frame.NewField(col)
		}
	}

	// Iterate over left frame and add new data.
	for _, row := range frame.FrameRecords {
		lookupVal := row.Val(primaryKey, frame.Headers)

		if val, ok := lookup[lookupVal]; ok {
			for _, col := range columns {
				if col != primaryKey {
					valToAdd := dfRight.FrameRecords[val].Data[dfRight.Headers[col]]
					row.Update(col, valToAdd, frame.Headers)
				}
			}
		}
	}
}

// Performs an inner merge where all columns are consolidated between the two frames but only for records
// where the specified primary key is found in both frames.
func (frame DataFrame) InnerMerge(dfRight *DataFrame, primaryKey string) DataFrame {
	var rightFrameColumns []string

	for i := 0; i < len(dfRight.Headers); i++ {
		for k, v := range dfRight.Headers {
			if v == i {
				rightFrameColumns = append(rightFrameColumns, k)
			}
		}
	}

	var leftFrameColumns []string

	for i := 0; i < len(frame.Headers); i++ {
		for k, v := range frame.Headers {
			if v == i {
				leftFrameColumns = append(leftFrameColumns, k)
			}
		}
	}

	// Ensure the specified primary key is found in both frames.
	var lStatus bool
	var rStatus bool

	for _, col := range leftFrameColumns {
		if col == primaryKey {
			lStatus = true
		}
	}

	for _, col := range rightFrameColumns {
		if col == primaryKey {
			rStatus = true
		}
	}

	if !lStatus || !rStatus {
		panic("The specified primary key was not found in both DataFrames.")
	}

	// Find position of primary key column in right frame.
	var rightFramePrimaryKeyPosition int
	for i, col := range rightFrameColumns {
		if col == primaryKey {
			rightFramePrimaryKeyPosition = i
		}
	}

	// Check that no columns are duplicated between the two frames (other than primaryKey).
	for _, col := range rightFrameColumns {
		for k, _ := range frame.Headers {
			if col == k && col != primaryKey {
				panic("The following column is duplicated in both frames and is not the specified primary key which is not allowed: " + col)
			}
		}
	}

	// Load map indicating the location of each lookup value in right frame.
	rLookup := make(map[string]int)
	for i, row := range dfRight.FrameRecords {
		// Only add if key hasn't already been added. This ensures the first record found in the right
		// frame is what is used instead of the last if duplicates are found.
		currentKey := row.Val(primaryKey, dfRight.Headers)
		_, ok := rLookup[currentKey]
		if !ok {
			rLookup[currentKey] = i
		}
	}

	// New DataFrame to house records found in both frames.
	dfNew := CreateNewDataFrame(leftFrameColumns)

	// Add right frame columns to new DataFrame.
	for i, col := range rightFrameColumns {
		// Skip over primary key column in right frame as it was already included in the left frame.
		if i != rightFramePrimaryKeyPosition {
			dfNew.NewField(col)
		}
	}

	var approvedPrimaryKeys []string

	// Create slice of specified ID's found in both frames.
	for _, lRow := range frame.FrameRecords {
		currentKey := lRow.Val(primaryKey, frame.Headers)

		// Skip blank values as they are not allowed.
		if len(currentKey) == 0 || strings.ToLower(currentKey) == "nan" || strings.ToLower(currentKey) == "null" {
			continue
		}

		for _, rRow := range dfRight.FrameRecords {
			currentRightFrameKey := rRow.Val(primaryKey, dfRight.Headers)
			// Add primary key to approved list if found in right frame.
			if currentRightFrameKey == currentKey {
				approvedPrimaryKeys = append(approvedPrimaryKeys, currentKey)
			}
		}
	}

	// Add approved records to new DataFrame.
	for i, row := range frame.FrameRecords {
		currentKey := row.Val(primaryKey, frame.Headers)
		if contains(approvedPrimaryKeys, currentKey) {
			lData := frame.FrameRecords[i].Data
			rData := dfRight.FrameRecords[rLookup[currentKey]].Data

			// Add left frame data to variable.
			var data []string
			data = append(data, lData...)

			// Add all right frame data while skipping over the primary key column.
			// The primary key column is skipped as it has already been added from the left frame.
			for i, d := range rData {
				if i != rightFramePrimaryKeyPosition {
					data = append(data, d)
				}
			}

			dfNew = dfNew.AddRecord(data)
		}
	}
	return dfNew
}

func (frame *DataFrame) CountRecords() int {
	return len(frame.FrameRecords)
}

// Return a sum of float64 type of a numerical field.
func (frame *DataFrame) Sum(fieldName string) float64 {
	var sum float64

	for _, row := range frame.FrameRecords {
		val, err := strconv.ParseFloat(row.Val(fieldName, frame.Headers), 64)
		if err != nil {
			panic("Could Not Convert String to Float During Sum.")
		}
		sum += val
	}
	return sum
}

// Return an average of type float64 of a numerical field.
func (frame *DataFrame) Average(fieldName string) float64 {
	sum := frame.Sum(fieldName)
	count := frame.CountRecords()

	if count == 0 {
		return 0.0
	}
	return sum / float64(count)
}

// Return the maximum value in a numerical field.
func (frame *DataFrame) Max(fieldName string) float64 {
	maximum := 0.0
	for i, row := range frame.FrameRecords {
		// Set the max to the first value in dataframe.
		if i == 0 {
			initialMax, err := strconv.ParseFloat(row.Val(fieldName, frame.Headers), 64)
			if err != nil {
				panic("Could Not Convert String to Float During Sum.")
			}
			maximum = initialMax
		}
		val, err := strconv.ParseFloat(row.Val(fieldName, frame.Headers), 64)
		if err != nil {
			panic("Could Not Convert String to Float During Sum.")
		}

		if val > maximum {
			maximum = val
		}
	}
	return maximum
}

// Return the minimum value in a numerical field.
func (frame *DataFrame) Min(fieldName string) float64 {
	min := 0.0
	for i, row := range frame.FrameRecords {
		// Set the max to the first value in dataframe.
		if i == 0 {
			initialMin, err := strconv.ParseFloat(row.Val(fieldName, frame.Headers), 64)
			if err != nil {
				panic("Could Not Convert String to Float During Sum.")
			}
			min = initialMin
		}
		val, err := strconv.ParseFloat(row.Val(fieldName, frame.Headers), 64)
		if err != nil {
			panic("Could Not Convert String to Float During Sum.")
		}

		if val < min {
			min = val
		}
	}
	return min
}

func standardDeviation(num []float64) float64 {
	l := float64(len(num))
	sum := 0.0
	var sd float64

	for _, n := range num {
		sum += n
	}

	mean := sum / l

	for j := 0; j < int(l); j++ {
		// The use of Pow math function func Pow(x, y float64) float64
		sd += math.Pow(num[j]-mean, 2)
	}
	// The use of Sqrt math function func Sqrt(x float64) float64
	sd = math.Sqrt(sd / l)

	return sd
}

// Return the standard deviation of a numerical field.
func (frame *DataFrame) StandardDeviation(fieldName string) (float64, error) {
	var nums []float64

	for _, row := range frame.FrameRecords {
		num, err := strconv.ParseFloat(row.Val(fieldName, frame.Headers), 64)
		if err != nil {
			return 0.0, errors.New("Could not convert string to number in specified column to calculate standard deviation.")
		}
		nums = append(nums, num)
	}
	return standardDeviation(nums), nil
}

func (frame *DataFrame) SaveDataFrame(path, fileName string) bool {
	// Create the csv file
	csvFile, err := os.Create(path + fileName + ".csv")
	defer csvFile.Close()
	if err != nil {
		fmt.Println("Error Creating CSV file")
		return false
	}

	w := csv.NewWriter(csvFile)
	defer w.Flush()

	var data [][]string
	var row []string
	columnLength := len(frame.Headers)

	// Write headers to top of file
	for i := 0; i < columnLength; i++ {
		for k, v := range frame.Headers {
			if v == i {
				row = append(row, k)
			}
		}
	}
	data = append(data, row)

	// Add Data
	for i := 0; i < len(frame.FrameRecords); i++ {
		var row []string
		for pos := 0; pos < columnLength; pos++ {
			row = append(row, frame.FrameRecords[i].Data[pos])
		}
		data = append(data, row)
	}

	w.WriteAll(data)

	return true
}

// Return the value of the specified field.
func (x Record) Val(fieldName string, headers map[string]int) string {
	if _, ok := headers[fieldName]; !ok {
		panic(fmt.Errorf("The provided field %s is not a valid field in the dataframe.", fieldName))
	}
	return x.Data[headers[fieldName]]
}

// Update the value in a specified field.
func (x Record) Update(fieldName, value string, headers map[string]int) {
	if _, ok := headers[fieldName]; !ok {
		panic(fmt.Errorf("The provided field %s is not a valid field in the dataframe.", fieldName))
	}
	x.Data[headers[fieldName]] = value
}

// Converts the value from a string to float64.
func (x Record) ConvertToFloat(fieldName string, headers map[string]int) float64 {
	value, err := strconv.ParseFloat(x.Val(fieldName, headers), 64)
	if err != nil {
		log.Fatalf("Could Not Convert to float64: %v", err)
	}
	return value
}

// Converts the value from a string to int64.
func (x Record) ConvertToInt(fieldName string, headers map[string]int) int64 {
	value, err := strconv.ParseInt(x.Val(fieldName, headers), 0, 64)
	if err != nil {
		log.Fatalf("Could Not Convert to int64: %v", err)
	}
	return value
}

// Converts various date strings into time.Time
func dateConverter(dateString string) time.Time {
	// Convert date if not in 2006-01-02 format
	if strings.Contains(dateString, "/") {
		dateSlice := strings.Split(dateString, "/")

		if len(dateSlice[0]) != 2 {
			dateSlice[0] = "0" + dateSlice[0]
		}
		if len(dateSlice[1]) != 2 {
			dateSlice[1] = "0" + dateSlice[1]
		}
		if len(dateSlice[2]) == 2 {
			dateSlice[2] = "20" + dateSlice[2]
		}
		dateString = dateSlice[2] + "-" + dateSlice[0] + "-" + dateSlice[1]
	}

	value, err := time.Parse("2006-01-02", dateString)
	if err != nil {
		log.Fatalf("Could Not Convert to time.Time: %v", err)
	}
	return value
}

// Converts date from specified field to time.Time
func (x Record) ConvertToDate(fieldName string, headers map[string]int) time.Time {
	result := dateConverter(x.Val(fieldName, headers))
	return result
}<|MERGE_RESOLUTION|>--- conflicted
+++ resolved
@@ -258,7 +258,6 @@
 	return orderedResults, nil
 }
 
-<<<<<<< HEAD
 // Sort the dataframe by column name
 func SortDataframe(columnName string, df *DataFrame) {
 	if df == nil {
@@ -269,8 +268,8 @@
 		return df.FrameRecords[i].Val(columnName, df.Headers) <
 			df.FrameRecords[j].Val(columnName, df.Headers)
 	})
-=======
-// Stack multiple DataFrames with matching headers.
+  
+// Stack multiple DataFrames with matching headers
 func Merge(dfs ...DataFrame) (DataFrame, error) {
 	if len(dfs) == 0 {
 		return DataFrame{}, nil
@@ -285,7 +284,6 @@
 		}
 	}
 	return mdf, nil
->>>>>>> d92b57b0
 }
 
 // User specifies columns they want to keep from a preexisting DataFrame
